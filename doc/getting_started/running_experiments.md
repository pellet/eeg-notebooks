# Running Experiments
After you have installed the library there are two methods for collecting data. The first is using the command line tool with the flags detailed below. This is the easiest and recommended for users without much programming experience. The other method involves calling the experiment presentations from within a jupyter notebook (or custom python script).

## Command Line Interface
To activate the command line tool, open a command/terminal prompt and enter `eegnb runexp` followed by the appropriate flags for your device, desired experiment, and more. The possible flags are
* *-ed ; --eegdevice*: The device being used to record data. Each device has a specific string to be passed which can be seen on the [Initiating an EEG Stream](https://neurotechx.github.io/eeg-notebooks/getting_started/streaming.html) under the `EEG.device` parameter for the respective device.
* *-ex ; --experiment*: The experiment to be run
* *-ma ; --macaddr*: The MAC address of device to use (applicable devices e.g ganglion)
* *-rd ; --recdur*: Duration of recording (in seconds).
* *-of ; --outfname*: Save file name (this will be automatically generated to match default file system if left blank).
* *-ip ; --prompt*: Bypass the other flags to activate an interactive prompt.

### Using the introprompt flag
If using the `-ip` flag the user will be prompted to input the various session parameters. The prompts are detailed below.

```
eegnb runexp -ip
```

#### Board Selection
```
Welcome to NeurotechX EEG Notebooks. 
Please enter the integer value corresponding to your EEG device: 
[0] None 
[1] Muse2016 
[2] Muse2 
[3] OpenBCI Ganglion 
[4] OpenBCI Cyton 
[5] OpenBCI Cyton + Daisy 
[6] G.Tec Unicorn 
[7] BrainBit 
[8] Notion 1 
[9] Notion 2 
[10] Synthetic 

Enter Board Selection:
```
Here you specify which of the supported boards you are using to collect data. EEG Notebooks supports a number of different consumer boards with various backends. This step ensures that the proper backend and device parameters are used. **If you are using an OpenBCI board** there will be an additional prompt asking for the desired connection method. Right now it is recommended to use the USB dongle over the wifi shield.

#### Experiment Selection
```
Please select which experiment you would like to run: 
[0] Visual N170
[1] Visual P300
[2] Visual SSVEP
[3] visual-cue (no description)
[4] visual-codeprose (no description)
[5] Auditory SSAEP (orig)
[6] Auditory SSAEP (single freq)
[7] Auditory oddball (orig)
[8] Auditory oddball (diaconescu)

Enter Experiment Selection:
```
This section allows you to select one of the above experiments to run. There are other experiments available, however, they have not yet been updated for the new API to be device agnostic. As they get updated, more experiments will populate this section.


#### Recording Duration
```
Now, enter the duration of the recording (in seconds). 

Enter duration:
```
This is the duration of each recording. It is standard to use 120 second (2 minute) long recordings per recording, but some people might experience visual fatigue and difficulty not blinking for as long, so you are welcome to adjust length as needed.

#### Subject ID
```
Next, enter the ID# of the subject you are recording data from. 

Enter subject ID#:
```

#### Session Number
```
Next, enter the session number you are recording for. 

Enter session #:
```
The session number corresponds to each time you sit down to take multiple recordings. If you put your device on and run this script 5 consecutive times you would use the same session number every time. However, if you were to take a break then return for an additional 3 recordings, the last 3 would have a new session number. For more information about how this corresponds to saving data please see the documentation page on loading and saving data. 

If you are using **OpenBCI on Windows/MacOS** you will be given an additional prompt to enter the name of the serial port the USB dongle is using. For instructions on how to use the OpenBCI GUI to find the serial port see [Initiating an EEG Stream](https://neurotechx.github.io/eeg-notebooks/getting_started/streaming.html).



## Using Jupyter Notebooks or a custom script
The first step is to import all of the necessary library dependencies. These are necessary for generating a save file name which conforms to the default folder structure, streaming and recording EEG data, and running the stimulus presentation.

```python
from eegnb import generate_save_fn
from eegnb.devices.eeg import EEG
from eegnb.experiments import VisualN170
```

Next we need to define session parameters which are otherwise handled via input prompts in the run `run_notebooks.py` script. After we define the session parameters we will pass them to the file name generator.

```python
board_name = "muse2" # board name
experiment_name = "visual_n170" # experiment name
subject_id = 0 # test subject id
session_nb = 0 # session number
record_duration = 120 # recording duration

# Create output filename
save_fn = generate_save_fn(board_name, experiment_name, subject_id, session_nb)
```

Next it is necessary to call the `eegnb.devices.eeg.EEG` class which handles all of the backend processes related to each device.

```python
eeg_device = EEG(device=board_name)
```

Finally, we call the `present` method of the class corresponding to our desired experiment, in this case the visual N170. We pass both the EEG device and generated save file name in order to collect and save data. The presentation can also be run without an EEG device/save file for testing and debugging.

```python
experiment = VisualN170(duration=record_duration, eeg=eeg_device, save_fn=save_fn, use_vr=False)

experiment.run()
```

All together the example script looks like
```python
###################################################################################################  
# Setup
# ---------------------  
#  
# Imports
from eegnb import generate_save_fn
from eegnb.devices.eeg import EEG
from eegnb.experiments import VisualN170

# Define some variables
board_name = "muse2" # board name
experiment_name = "visual_n170" # experiment name
subject_id = 0 # test subject id
session_nb = 0 # session number
record_duration = 120 # recording duration

# generate save path
save_fn = generate_save_fn(board_name, experiment_name, subject_id, session_nb)

# create device object
eeg_device = EEG(device=board_name)

<<<<<<< HEAD
# Run stimulus presentation
n170.present(duration=record_duration, eeg=eeg_device, save_fn=save_fn)
=======
# Experiment type
experiment = VisualN170(duration=record_duration, eeg=eeg_device, save_fn=save_fn, use_vr=False)

###################################################################################################  
# Run experiment
# ---------------------  
#
experiment.run()

# Saved csv location
print("Recording saved in", experiment.save_fn)
>>>>>>> e8afdf3c
```


## Using virtual reality

### Heads up display

A heads-up display can be used for presenting experiments in a similar way to a monitor, without much modification.

#### Features to be added in future releases:

* Controller input
* Controller haptic feedback

### Prerequisites:
* Oculus Rift compatible VR headset, e.g. Oculus Rift or Meta Quest series.
* Native Windows installation with meta link compatible video card.
* EEG device, e.g. OpenBCI Cyton or Muse

If an experiment has the use_vr argument in its present method, it can have its stimulus presented to a subject's VR headset.
The N170 experiment for example, can have its stimulus displayed on the VR headset with a simple modification to the 'use_vr' argument, when presenting an experiment:

```python
# Run stimulus presentation with VR enabled.
n170.present(duration=record_duration, eeg=eeg_device, save_fn=save_fn, use_vr=True)
```

### 

### Steps for running experiment in VR

1. Launch the Oculus app on the Windows computer and the IDE or CLI to be used for running the experiment.
2. Turn on the VR headset and put it on your head to make sure it is on and active, then take it off.
3. Go to the 'Devices' view in the Oculus app, it will show the headset as connected and active, along with any inactive or connected controllers.
4. Go to the 'Settings' view, under the 'Beta' title, enable 'Pass through over Oculus Link', double tapping the headset later with a fingertip will activate passthrough.
5. Put the VR headset onto the head, activate passthrough to help with wearing the eeg device.
6. Place the EEG device on top of the head.
7. Ensure the electrodes are touching the scalp ok and not being blocked by the headset strap.
8. From inside the VR headset's 'quick settings' dashboard, select 'Quest Link' and connect to the Oculus server running on windows, via air link or link cable.
9. Once the Oculus menu has finished loading on the VR headset, open the built-in Oculus desktop app by using the touch controllers or gamepad.
10. Try opening an eeg device raw data viwer and verify that the electrodes are receiving a good signal without too much noise, eg 'OpenBCI GUI'.
11. Run the EEG-ExPy experiment from the command line or IDE, it should load and take control from the Oculus desktop app.
12. Follow the experiment instructions, and press a key if necessary to begin the experiment and collect valid data.

### Other experiments can have VR added too.

1. Load/prepare stimulus in the same function as previously (def load_stimulus(self))
2. Present stimulus in the same function as previously(def present_stimulus(self, current_trial: int))
3. VR can be enabled for the experiment as part of the initializer to the base Experiment class, by default it is not enabled(use_vr=False) and will function the same as previously before VR functionality was added.
<|MERGE_RESOLUTION|>--- conflicted
+++ resolved
@@ -142,10 +142,6 @@
 # create device object
 eeg_device = EEG(device=board_name)
 
-<<<<<<< HEAD
-# Run stimulus presentation
-n170.present(duration=record_duration, eeg=eeg_device, save_fn=save_fn)
-=======
 # Experiment type
 experiment = VisualN170(duration=record_duration, eeg=eeg_device, save_fn=save_fn, use_vr=False)
 
@@ -157,7 +153,6 @@
 
 # Saved csv location
 print("Recording saved in", experiment.save_fn)
->>>>>>> e8afdf3c
 ```
 
 
