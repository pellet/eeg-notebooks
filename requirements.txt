# Main repo requirements
#upgrade psychopy to use newer wxpython dependency prebuilt for m1.
psychopy==2023.2.2
psychtoolbox
scikit-learn>=0.23.2
pandas>=1.1.4
numpy>=1.19.4,<1.24  # due to outdated libs not changing the names after: https://github.com/numpy/numpy/pull/22607
mne>=0.20.8
seaborn>=0.11.0
pyriemann>=0.2.7
jupyter
muselsl==2.0.2
pylsl
brainflow>=4.8.2
gdown>=4.5.1
matplotlib>=3.3.3
pysocks>=1.7.1
pyserial>=3.5
h5py>=3.1.0
pytest-shutil
pyo>=1.0.3; platform_system == "Linux"
#keyboard was crashing on Carbon.CFDataGetBytes(k_layout, CFRange(0, k_layout_size), ctypes.byref(k_layout_buffer))
keyboard==0.13.6; platform_system == "macOS"
#psychopy needs <8 for some reason.
pyobjc==7.3; platform_system == "macOS"
airium>=0.1.0
attrdict>=2.0.1
attrdict3
# Oculus/Quest VR support - currently only supported on Windows.
psychxr; platform_system == "Windows"

<<<<<<< HEAD
attrs==19.3.0
=======
# Oculus/Quest VR support - currently only supported on Windows.
cython; platform_system == "Windows"
psychxr; platform_system == "Windows"

>>>>>>> 7b29e777
# This might try to build from source on linux (since there are no wheels for Linux on PyPI) .
# You can pass `--find-links=https://extras.wxpython.org/wxPython4/extras/linux/gtk3/ubuntu-20.04/` your `pip install` to use the prebuilt wheels at the link.
wxPython>=4.0 ; platform_system == "Linux"
click
#wxpython 4.2.1 is pre-built for arm64
wxPython==4.2.1

# pywinhook needs some special treatment since there are only wheels on PyPI for Python 3.7-3.8, and building requires special tools (swig, VS C++ tools)
# See issue: https://github.com/NeuroTechX/eeg-notebooks/issues/29
pywinhook>=1.6.0 ; platform_system == "Windows" and (python_version == "3.7" or python_version == "3.8")
pywinhook @ https://github.com/ActivityWatch/wheels/raw/master/pywinhook/pyWinhook-1.6.2-cp39-cp39-win_amd64.whl ; platform_system == "Windows" and python_version == "3.9"

# pyglet downgrade to prevent threadmode warning on windows
# See issue: https://github.com/psychopy/psychopy/issues/2876
pyglet==1.4.11 ; platform_system == "Windows"

# Test requirements
mypy
pytest
pytest-cov
nbval

# Types
types-requests

# Docs requirements
sphinx
sphinx-gallery
sphinx_rtd_theme
sphinx-tabs
sphinx-copybutton
sphinxcontrib-httpdomain
numpydoc
recommonmark
versioneer
rst2pdf
docutils<|MERGE_RESOLUTION|>--- conflicted
+++ resolved
@@ -29,14 +29,6 @@
 # Oculus/Quest VR support - currently only supported on Windows.
 psychxr; platform_system == "Windows"
 
-<<<<<<< HEAD
-attrs==19.3.0
-=======
-# Oculus/Quest VR support - currently only supported on Windows.
-cython; platform_system == "Windows"
-psychxr; platform_system == "Windows"
-
->>>>>>> 7b29e777
 # This might try to build from source on linux (since there are no wheels for Linux on PyPI) .
 # You can pass `--find-links=https://extras.wxpython.org/wxPython4/extras/linux/gtk3/ubuntu-20.04/` your `pip install` to use the prebuilt wheels at the link.
 wxPython>=4.0 ; platform_system == "Linux"
