--- conflicted
+++ resolved
@@ -16,16 +16,15 @@
 h5py>=3.1.0
 pyo>=1.0.3; platform_system == "Linux"
 wxPython>=4.0 ; platform_system == "Linux"
-<<<<<<< HEAD
-dataclasses; python_version == '3.6'  # can be removed once minimum version is Python 3.7
-=======
 click
+
+# can be removed once minimum version is Python 3.7
+dataclasses; python_version == '3.6'  
 
 # pywinhook needs some special treatment since there are only wheels on PyPI for Python 3.7-3.8, and building requires special tools (swig, VS C++ tools)
 # See issue: https://github.com/NeuroTechX/eeg-notebooks/issues/29
 pywinhook>=1.6.0 ; platform_system == "Windows" and (python_version == "3.7" or python_version == "3.8")
 pywinhook @ https://github.com/ActivityWatch/wheels/raw/master/pywinhook/pyWinhook-1.6.2-cp39-cp39-win_amd64.whl ; platform_system == "Windows" and python_version == "3.9"
->>>>>>> ff5f018a
 
 # Test requirements
 mypy>=0.790
