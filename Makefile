--- conflicted
+++ resolved
@@ -1,13 +1,9 @@
 build:
 	# Use pep517 to install pygatt==4.0.5(deprecated setuptools/egg installer) on macos
-<<<<<<< HEAD
-	pip install --use-pep517 .
-=======
 	pip install --use-pep517 .[full]
 
 install-docs-build-dependencies:
 	pip install -e .[docsbuild]
->>>>>>> e8afdf3c
 
 test:
 	pytest
