
"""  eeg-notebooks/eegnb/experiments/visual_p300/p300.py """

import os
from time import time
from glob import glob
from random import choice
from optparse import OptionParser
import random

import numpy as np
from pandas import DataFrame
from psychopy import visual, core, event

from eegnb.stimuli import CAT_DOG
from eegnb.experiments import Experiment
from eegnb.devices.eeg import EEG
<<<<<<< HEAD
from typing import Optional

class VisualP300(Experiment.BaseExperiment):
    
    def __init__(self, duration=120, eeg: Optional[EEG]=None, save_fn=None,
=======

class VisualP300(Experiment.BaseExperiment):
    
    def __init__(self, duration=120, eeg: EEG=None, save_fn=None,
>>>>>>> a7dbf2a7
            n_trials = 2010, iti = 0.4, soa = 0.3, jitter = 0.2):
        
        exp_name = "Visual P300"
        super().__init__(exp_name, duration, eeg, save_fn, n_trials, iti, soa, jitter)
        
    def load_stimulus(self):
        
        load_image = lambda fn: visual.ImageStim(win=self.window, image=fn)
        
        self.targets = list(map(load_image, glob(os.path.join(CAT_DOG, "target-*.jpg"))))
        self.nontargets = list(map(load_image, glob(os.path.join(CAT_DOG, "nontarget-*.jpg"))))
        
        return [self.nontargets, self.targets]

    def present_stimulus(self, idx:int, trial):

        label = self.trials["parameter"].iloc[idx]
        image = choice(self.targets if label == 1 else self.nontargets)
        image.draw()

        # Push sample
        if self.eeg:
            timestamp = time()
            if self.eeg.backend == "muselsl":
                marker = [self.markernames[label]]
            else:
                marker = self.markernames[label]
            self.eeg.push_sample(marker=marker, timestamp=timestamp)

        self.window.flip()<|MERGE_RESOLUTION|>--- conflicted
+++ resolved
@@ -15,18 +15,12 @@
 from eegnb.stimuli import CAT_DOG
 from eegnb.experiments import Experiment
 from eegnb.devices.eeg import EEG
-<<<<<<< HEAD
 from typing import Optional
 
 class VisualP300(Experiment.BaseExperiment):
     
     def __init__(self, duration=120, eeg: Optional[EEG]=None, save_fn=None,
-=======
 
-class VisualP300(Experiment.BaseExperiment):
-    
-    def __init__(self, duration=120, eeg: EEG=None, save_fn=None,
->>>>>>> a7dbf2a7
             n_trials = 2010, iti = 0.4, soa = 0.3, jitter = 0.2):
         
         exp_name = "Visual P300"
