""" 
Initial run of the Experiment Class Refactor base class

Specific experiments are implemented as sub classes that overload a load_stimulus and present_stimulus method

Running each experiment:
obj = VisualP300({parameters})
obj.run()
"""

from abc import abstractmethod
from typing import Callable
from psychopy import prefs
<<<<<<< HEAD
from psychopy.tools.rifttools import LibOVRHapticsBuffer
from psychopy.visual.rift import Rift
from psychxr.drivers.libovr import getHapticsInfo

# change the pref libraty to PTB and set the latency mode to high precision
=======
from psychopy.visual.rift import Rift
#change the pref libraty to PTB and set the latency mode to high precision
>>>>>>> 82d21e5e
prefs.hardware['audioLib'] = 'PTB'
prefs.hardware['audioLatencyMode'] = 3

from time import time
import random

import numpy as np
from pandas import DataFrame
from psychopy import visual, event

from eegnb import generate_save_fn


class BaseExperiment:

    def __init__(self, exp_name, duration, eeg, save_fn, n_trials: int, iti: float, soa: float, jitter: float,
                 use_vr=False, use_fixation=False):
        """ Initializer for the Base Experiment Class

        Args:
            n_trials (int): Number of trials/stimulus
            iti (float): Inter-trial interval
            soa (float): Stimulus on arrival
            jitter (float): Random delay between stimulus
            use_vr (bool): Use VR for displaying stimulus
        """

        self.exp_name = exp_name
        self.instruction_text = """\nWelcome to the {} experiment!\nStay still, focus on the centre of the screen, and try not to blink. \nThis block will run for %s seconds.\n
        Press spacebar to continue. \n""".format(self.exp_name)
        self.duration = duration
        self.eeg = eeg
        self.save_fn = save_fn
        self.n_trials = n_trials
        self.iti = iti
        self.soa = soa
        self.jitter = jitter
        self.use_vr = use_vr
        if use_vr:
<<<<<<< HEAD
            self.rift: Rift = visual.Rift(monoscopic=True, headLocked=True)
            #NOTE: doesnt work for combining both right and left for some reason? need to specify right.
            #self.vr_controller = 'Touch'
            self.vr_controller = 'RightTouch'
        self.use_fixation = use_fixation
=======
            # VR interface accessible by specific experiment classes for customizing and using controllers.
            self.rift: Rift = visual.Rift(monoscopic=True, headLocked=True)
>>>>>>> 82d21e5e

    @abstractmethod
    def load_stimulus(self):
        """ 
        Method that loads the stimulus for the specific experiment, overwritten by the specific experiment
        Returns the stimulus object in the form of [{stim1},{stim2},...]
        Throws error if not overwritten in the specific experiment
        """
        raise NotImplementedError

    @abstractmethod
    def present_stimulus(self, idx: int):
        """
        Method that presents the stimulus for the specific experiment, overwritten by the specific experiment
        Displays the stimulus on the screen
        Pushes EEG Sample if EEG is enabled
        Throws error if not overwritten in the specific experiment

        idx : Trial index for the current trial
        """
        raise NotImplementedError

    def setup(self, instructions=True):

        # Initializing the record duration and the marker names
        self.record_duration = np.float32(self.duration)
        self.markernames = [1, 2]

        # Setting up the trial and parameter list
        self.parameter = np.random.binomial(1, 0.5, self.n_trials)
        self.trials = DataFrame(dict(parameter=self.parameter, timestamp=np.zeros(self.n_trials)))

        # Setting up Graphics 
        self.window = (
            self.rift if self.use_vr
            else visual.Window([1600, 900], monitor="testMonitor", units="deg", fullscr=True))

        # Loading the stimulus from the specific experiment, throws an error if not overwritten in the specific experiment
        self.stim = self.load_stimulus()

        if self.use_fixation:
            grating_sf = 400 if self.use_vr else 0.2
            self.fixation = visual.GratingStim(win=self.window, pos=[0, 0], sf=grating_sf, rgb=[1, 0, 0])
            self.fixation.size = 0.02 if self.use_vr else 0.2

        # Show Instruction Screen if not skipped by the user
        if instructions:
            self.show_instructions()

        # Checking for EEG to setup the EEG stream
        if self.eeg:
            # If no save_fn passed, generate a new unnamed save file
            if self.save_fn is None:
                # Generating a random int for the filename
                random_id = random.randint(1000, 10000)
                # Generating save function
                experiment_directory = self.name.replace(' ', '_')
                self.save_fn = generate_save_fn(self.eeg.device_name, experiment_directory, random_id, random_id, "unnamed")

                print(
                    f"No path for a save file was passed to the experiment. Saving data to {self.save_fn}"
                )

    def show_instructions(self):
        """ 
        Method that shows the instructions for the specific Experiment
        In the usual case it is not overwritten, the instruction text can be overwritten by the specific experiment
        No parameters accepted, can be skipped through passing a False while running the Experiment
        """

        # Splitting instruction text into lines
        self.instruction_text = self.instruction_text % self.duration

        # Disabling the cursor during display of instructions
        self.window.mouseVisible = False

<<<<<<< HEAD
        # clear any key/controller events
        self.clear_user_input()

        # Waiting for the user to press the spacebar or controller to start the experiment
        while not self.user_input(key_list="space"):
=======
        # clear/reset any old key/controller events
        self.__clear_user_input()

        # Waiting for the user to press the spacebar or controller button or trigger to start the experiment
        while not self.__user_input('start'):
>>>>>>> 82d21e5e
            # Displaying the instructions on the screen
            text = visual.TextStim(win=self.window, text=self.instruction_text, color=[-1, -1, -1])
            self.__draw(lambda: self.__draw_instructions(text))

            # Enabling the cursor again
            self.window.mouseVisible = True

<<<<<<< HEAD
    def user_input(self, key_list=None):
        if len(event.getKeys(keyList=key_list)) > 0:
            return True
        if self.use_vr:
            return self.get_vr_input(['A', 'B'])
        return False

    def get_vr_input(self, buttons):
        trigger = False
        for x in self.rift.getIndexTriggerValues(self.vr_controller):
            if x > 0:
                trigger = True

        button_pressed, tsec = self.rift.getButtons(buttons, self.vr_controller, 'released')
        if trigger or button_pressed:
=======
    def __user_input(self, input_type):
        if input_type == 'start':
            key_input = 'spacebar'
            vr_inputs = [
                ('RightTouch', 'A', True),
                ('LeftTouch', 'X', True),
                ('Xbox', 'A', None)
            ]

        elif input_type == 'cancel':
            key_input = 'escape'
            vr_inputs = [
                ('RightTouch', 'B', False),
                ('LeftTouch', 'Y', False),
                ('Xbox', 'B', None)
            ]

        if len(event.getKeys(keyList=key_input)) > 0:
            return True

        if self.use_vr:
            for controller, button, trigger in vr_inputs:
                if self.get_vr_input(controller, button, trigger):
                    return True

        return False

    def get_vr_input(self, vr_controller, button=None, trigger=False):
        """
        Method that returns True if the user presses the corresponding vr controller button or trigger
        Args:
            vr_controller: 'Xbox', 'LeftTouch' or 'RightTouch'
            button: None, 'A', 'B', 'X' or 'Y'
            trigger (bool): Set to True for trigger 

        Returns:

        """
        trigger_squeezed = False
        if trigger:
            for x in self.rift.getIndexTriggerValues(vr_controller):
                if x > 0.0:
                    trigger_squeezed = True

        button_pressed = False
        if button is not None:
            button_pressed, tsec = self.rift.getButtons([button], vr_controller, 'released')

        if trigger_squeezed or button_pressed:
>>>>>>> 82d21e5e
            return True

        return False

    def __draw_instructions(self, text):
        text.draw()
        self.window.flip()

    def __draw(self, present_stimulus: Callable):
        """
        Set the current eye position and projection for all given stimulus,
        then draw all stimulus and flip the window/buffer
         """
        if self.use_vr:
            tracking_state = self.window.getTrackingState()
            self.window.calcEyePoses(tracking_state.headPose.thePose)
            self.window.setDefaultView()
        present_stimulus()

<<<<<<< HEAD
    def clear_user_input(self):
        event.getKeys()
=======
    def __clear_user_input(self):
        event.getKeys()
        self.clear_vr_input()

    def clear_vr_input(self):
        """
        Clears/resets input events from vr controllers
        """
>>>>>>> 82d21e5e
        if self.use_vr:
            self.rift.updateInputState()

    def run(self, instructions=True):
        """ Do the present operation for a bunch of experiments """

        def iti_with_jitter():
            return self.iti + np.random.rand() * self.jitter

        # Setup the experiment, alternatively could get rid of this line, something to think about
        self.setup(instructions)

        print("Wait for the EEG-stream to start...")

        # Start EEG Stream, wait for signal to settle, and then pull timestamp for start point
        if self.eeg:
            self.eeg.start(self.save_fn, duration=self.record_duration + 5)

        print("EEG Stream started")

        # Run trial until a key is pressed or experiment duration has expired.
        start = time()
        current_trial = current_trial_end = -1
        current_trial_begin = None

        # Current trial being rendered
        rendering_trial = -1

<<<<<<< HEAD
        # Clear user input buffer
        self.clear_user_input()

        while not self.user_input() and (time() - start) < self.record_duration:
=======
        # Clear/reset user input buffer
        self.__clear_user_input()

        while not self.__user_input('cancel') and (time() - start) < self.record_duration:
>>>>>>> 82d21e5e

            current_experiment_seconds = time() - start
            # Do not present stimulus until current trial begins(Adhere to inter-trial interval).
            if current_trial_end < current_experiment_seconds:
                current_trial += 1
                current_trial_begin = current_experiment_seconds + iti_with_jitter()
                current_trial_end = current_trial_begin + self.soa

            # Do not present stimulus after trial has ended(stimulus on arrival interval).
            elif current_trial_begin < current_experiment_seconds:

                # if current trial number changed get new choice of image.
                if rendering_trial < current_trial:
                    # Some form of presenting the stimulus - sometimes order changed in lower files like ssvep
                    # Stimulus presentation overwritten by specific experiment
                    self.__draw(lambda: self.present_stimulus(current_trial))
                    rendering_trial = current_trial

                    if self.use_fixation:
                        self.fixation.draw()
                        self.window.flip()

            else:
                if self.use_fixation:
                    self.fixation.draw()
                self.__draw(lambda: self.window.flip())

        # Clearing the screen for the next trial
        event.clearEvents()

        # Closing the EEG stream
        if self.eeg:
            self.eeg.stop()

        # Closing the window
        self.window.close()

#todo: use higher level rift interface instead
    def vibrate(self, controller: int, buffer: LibOVRHapticsBuffer):
        # check if controller exists
        hap = getHapticsInfo()
        if hap is None:
            hap = hap

        # vibrate right Touch controller
        haptic_info = LibOVRHapticsBuffer.submitControllerVibration(controller, buffer)

        # check haptic info
        if haptic_info is None:
            haptic_info = haptic_info

    @property
    def name(self) -> str:
        """ This experiment's name """
        return self.exp_name
<|MERGE_RESOLUTION|>--- conflicted
+++ resolved
@@ -11,16 +11,11 @@
 from abc import abstractmethod
 from typing import Callable
 from psychopy import prefs
-<<<<<<< HEAD
 from psychopy.tools.rifttools import LibOVRHapticsBuffer
 from psychopy.visual.rift import Rift
 from psychxr.drivers.libovr import getHapticsInfo
 
 # change the pref libraty to PTB and set the latency mode to high precision
-=======
-from psychopy.visual.rift import Rift
-#change the pref libraty to PTB and set the latency mode to high precision
->>>>>>> 82d21e5e
 prefs.hardware['audioLib'] = 'PTB'
 prefs.hardware['audioLatencyMode'] = 3
 
@@ -60,16 +55,9 @@
         self.jitter = jitter
         self.use_vr = use_vr
         if use_vr:
-<<<<<<< HEAD
-            self.rift: Rift = visual.Rift(monoscopic=True, headLocked=True)
-            #NOTE: doesnt work for combining both right and left for some reason? need to specify right.
-            #self.vr_controller = 'Touch'
-            self.vr_controller = 'RightTouch'
-        self.use_fixation = use_fixation
-=======
             # VR interface accessible by specific experiment classes for customizing and using controllers.
             self.rift: Rift = visual.Rift(monoscopic=True, headLocked=True)
->>>>>>> 82d21e5e
+        self.use_fixation = use_fixation
 
     @abstractmethod
     def load_stimulus(self):
@@ -81,7 +69,7 @@
         raise NotImplementedError
 
     @abstractmethod
-    def present_stimulus(self, idx: int):
+    def present_stimulus(self, idx : int):
         """
         Method that presents the stimulus for the specific experiment, overwritten by the specific experiment
         Displays the stimulus on the screen
@@ -97,7 +85,7 @@
         # Initializing the record duration and the marker names
         self.record_duration = np.float32(self.duration)
         self.markernames = [1, 2]
-
+        
         # Setting up the trial and parameter list
         self.parameter = np.random.binomial(1, 0.5, self.n_trials)
         self.trials = DataFrame(dict(parameter=self.parameter, timestamp=np.zeros(self.n_trials)))
@@ -106,7 +94,7 @@
         self.window = (
             self.rift if self.use_vr
             else visual.Window([1600, 900], monitor="testMonitor", units="deg", fullscr=True))
-
+        
         # Loading the stimulus from the specific experiment, throws an error if not overwritten in the specific experiment
         self.stim = self.load_stimulus()
 
@@ -121,10 +109,10 @@
 
         # Checking for EEG to setup the EEG stream
         if self.eeg:
-            # If no save_fn passed, generate a new unnamed save file
-            if self.save_fn is None:
+             # If no save_fn passed, generate a new unnamed save file
+            if self.save_fn is None:  
                 # Generating a random int for the filename
-                random_id = random.randint(1000, 10000)
+                random_id = random.randint(1000,10000)
                 # Generating save function
                 experiment_directory = self.name.replace(' ', '_')
                 self.save_fn = generate_save_fn(self.eeg.device_name, experiment_directory, random_id, random_id, "unnamed")
@@ -132,7 +120,7 @@
                 print(
                     f"No path for a save file was passed to the experiment. Saving data to {self.save_fn}"
                 )
-
+    
     def show_instructions(self):
         """ 
         Method that shows the instructions for the specific Experiment
@@ -146,19 +134,11 @@
         # Disabling the cursor during display of instructions
         self.window.mouseVisible = False
 
-<<<<<<< HEAD
-        # clear any key/controller events
-        self.clear_user_input()
-
-        # Waiting for the user to press the spacebar or controller to start the experiment
-        while not self.user_input(key_list="space"):
-=======
         # clear/reset any old key/controller events
         self.__clear_user_input()
 
         # Waiting for the user to press the spacebar or controller button or trigger to start the experiment
         while not self.__user_input('start'):
->>>>>>> 82d21e5e
             # Displaying the instructions on the screen
             text = visual.TextStim(win=self.window, text=self.instruction_text, color=[-1, -1, -1])
             self.__draw(lambda: self.__draw_instructions(text))
@@ -166,23 +146,6 @@
             # Enabling the cursor again
             self.window.mouseVisible = True
 
-<<<<<<< HEAD
-    def user_input(self, key_list=None):
-        if len(event.getKeys(keyList=key_list)) > 0:
-            return True
-        if self.use_vr:
-            return self.get_vr_input(['A', 'B'])
-        return False
-
-    def get_vr_input(self, buttons):
-        trigger = False
-        for x in self.rift.getIndexTriggerValues(self.vr_controller):
-            if x > 0:
-                trigger = True
-
-        button_pressed, tsec = self.rift.getButtons(buttons, self.vr_controller, 'released')
-        if trigger or button_pressed:
-=======
     def __user_input(self, input_type):
         if input_type == 'start':
             key_input = 'spacebar'
@@ -232,7 +195,6 @@
             button_pressed, tsec = self.rift.getButtons([button], vr_controller, 'released')
 
         if trigger_squeezed or button_pressed:
->>>>>>> 82d21e5e
             return True
 
         return False
@@ -252,10 +214,6 @@
             self.window.setDefaultView()
         present_stimulus()
 
-<<<<<<< HEAD
-    def clear_user_input(self):
-        event.getKeys()
-=======
     def __clear_user_input(self):
         event.getKeys()
         self.clear_vr_input()
@@ -264,7 +222,6 @@
         """
         Clears/resets input events from vr controllers
         """
->>>>>>> 82d21e5e
         if self.use_vr:
             self.rift.updateInputState()
 
@@ -293,17 +250,10 @@
         # Current trial being rendered
         rendering_trial = -1
 
-<<<<<<< HEAD
-        # Clear user input buffer
-        self.clear_user_input()
-
-        while not self.user_input() and (time() - start) < self.record_duration:
-=======
         # Clear/reset user input buffer
         self.__clear_user_input()
 
         while not self.__user_input('cancel') and (time() - start) < self.record_duration:
->>>>>>> 82d21e5e
 
             current_experiment_seconds = time() - start
             # Do not present stimulus until current trial begins(Adhere to inter-trial interval).
@@ -319,7 +269,7 @@
                 if rendering_trial < current_trial:
                     # Some form of presenting the stimulus - sometimes order changed in lower files like ssvep
                     # Stimulus presentation overwritten by specific experiment
-                    self.__draw(lambda: self.present_stimulus(current_trial))
+                    self.__draw(lambda: self.present_stimulus(current_trial, current_trial))
                     rendering_trial = current_trial
 
                     if self.use_fixation:
