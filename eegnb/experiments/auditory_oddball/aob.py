--- conflicted
+++ resolved
@@ -5,19 +5,14 @@
 from time import time
 from eegnb.devices.eeg import EEG
 from eegnb.experiments import Experiment
-<<<<<<< HEAD
 from typing import Optional
-=======
->>>>>>> a7dbf2a7
+
 
 
 class AuditoryOddball(Experiment.BaseExperiment):
     
-<<<<<<< HEAD
     def __init__(self, duration=120, eeg: Optional[EEG]=None, save_fn=None, n_trials = 2010, iti = 0.3, soa = 0.2, jitter = 0.2, secs=0.2, volume=0.8, random_state=42, s1_freq="C", s2_freq="D", s1_octave=5, s2_octave=6):
-=======
-    def __init__(self, duration=120, eeg: EEG=None, save_fn=None, n_trials = 2010, iti = 0.3, soa = 0.2, jitter = 0.2, secs=0.2, volume=0.8, random_state=42, s1_freq="C", s2_freq="D", s1_octave=5, s2_octave=6):
->>>>>>> a7dbf2a7
+
         """
 
         Auditory Oddball Experiment
