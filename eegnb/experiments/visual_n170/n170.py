"""  eeg-notebooks/eegnb/experiments/visual_n170/n170.py """

from psychopy import prefs
#change the pref libraty to PTB and set the latency mode to high precision
prefs.hardware['audioLib'] = 'PTB'
prefs.hardware['audioLatencyMode'] = 3

import os
from time import time
from glob import glob
from random import choice
from optparse import OptionParser
import random

import numpy as np
from pandas import DataFrame
from psychopy import visual, core, event

from eegnb.devices.eeg import EEG
from eegnb.stimuli import FACE_HOUSE
from eegnb.experiments import Experiment
<<<<<<< HEAD
from typing import Optional
=======
>>>>>>> a7dbf2a7


class VisualN170(Experiment.BaseExperiment):

<<<<<<< HEAD
    def __init__(self, duration=120, eeg: Optional[EEG]=None, save_fn=None,
=======
    def __init__(self, duration=120, eeg: EEG=None, save_fn=None,
>>>>>>> a7dbf2a7
            n_trials = 2010, iti = 0.4, soa = 0.3, jitter = 0.2):

        # Set experiment name        
        exp_name = "Visual N170"
        # Calling the super class constructor to initialize the experiment variables
        super(VisualN170, self).__init__(exp_name, duration, eeg, save_fn, n_trials, iti, soa, jitter)

    def load_stimulus(self):
        
        # Loading Images from the folder
        load_image = lambda fn: visual.ImageStim(win=self.window, image=fn)

        # Setting up images for the stimulus
        self.faces = list(map(load_image, glob(os.path.join(FACE_HOUSE, "faces", "*_3.jpg"))))
        self.houses = list(map(load_image, glob(os.path.join(FACE_HOUSE, "houses", "*.3.jpg"))))

        # Return the list of images as a stimulus object
        return [self.houses, self.faces]
        
    def present_stimulus(self, idx : int, trial):
        
        # Get the label of the trial
        label = self.trials["parameter"].iloc[idx]
        # Get the image to be presented
        image = choice(self.faces if label == 1 else self.houses)
        # Draw the image
        image.draw()

        # Pushing the sample to the EEG
        if self.eeg:
            timestamp = time()
            if self.eeg.backend == "muselsl":
                marker = [self.markernames[label]]
            else:
                marker = self.markernames[label]
            self.eeg.push_sample(marker=marker, timestamp=timestamp)
        
        self.window.flip()<|MERGE_RESOLUTION|>--- conflicted
+++ resolved
@@ -19,19 +19,14 @@
 from eegnb.devices.eeg import EEG
 from eegnb.stimuli import FACE_HOUSE
 from eegnb.experiments import Experiment
-<<<<<<< HEAD
 from typing import Optional
-=======
->>>>>>> a7dbf2a7
+
 
 
 class VisualN170(Experiment.BaseExperiment):
 
-<<<<<<< HEAD
     def __init__(self, duration=120, eeg: Optional[EEG]=None, save_fn=None,
-=======
-    def __init__(self, duration=120, eeg: EEG=None, save_fn=None,
->>>>>>> a7dbf2a7
+
             n_trials = 2010, iti = 0.4, soa = 0.3, jitter = 0.2):
 
         # Set experiment name        
