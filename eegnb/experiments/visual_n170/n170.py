--- conflicted
+++ resolved
@@ -20,14 +20,8 @@
 
 class VisualN170(Experiment.BaseExperiment):
 
-<<<<<<< HEAD
     def __init__(self, duration=120, eeg: Optional[EEG] = None, save_fn=None,
                  n_trials=2010, iti=0.4, soa=0.3, jitter=0.2, use_vr=False):
-=======
-    def __init__(self, duration=120, eeg: Optional[EEG]=None, save_fn=None,
-
-            n_trials = 2010, iti = 0.4, soa = 0.3, jitter = 0.2, use_vr = False):
->>>>>>> e8afdf3c
 
         # Set experiment name        
         exp_name = "Visual N170"
