--- conflicted
+++ resolved
@@ -1,3 +1,4 @@
+
 from eegnb.experiments import Experiment
 import os
 from time import time
@@ -8,6 +9,7 @@
 from pandas import DataFrame
 from psychopy import visual, core, event
 
+
 from eegnb.devices.eeg import EEG
 from eegnb import generate_save_fn
 from typing import Optional
@@ -15,10 +17,8 @@
 
 class VisualSSVEP(Experiment.BaseExperiment):
 
-<<<<<<< HEAD
-    def __init__(self, duration=120, eeg: Optional[EEG] = None, save_fn=None, n_trials=2010, iti=0.5, soa=3.0,
-                 jitter=0.2, use_vr=False):
-
+    def __init__(self, duration=120, eeg: Optional[EEG]=None, save_fn=None, n_trials = 2010, iti = 0.5, soa = 3.0, jitter = 0.2, use_vr=False):
+        
         self.use_vr = use_vr
         exp_name = "Visual SSVEP"
         super().__init__(exp_name, duration, eeg, save_fn, n_trials, iti, soa, jitter, use_vr, use_fixation=True)
@@ -28,29 +28,13 @@
         grating_sf = 400 if self.use_vr else 0.2
         self.grating = visual.GratingStim(win=self.window, mask="circle", size=80, sf=grating_sf)
         self.grating_neg = visual.GratingStim(win=self.window, mask="circle", size=80, sf=grating_sf, phase=0.5)
-=======
-    def __init__(self, duration=120, eeg: Optional[EEG]=None, save_fn=None, n_trials = 2010, iti = 0.5, soa = 3.0, jitter = 0.2, use_vr=False):
-        
-        self.use_vr = use_vr
-        exp_name = "Visual SSVEP"
-        super().__init__(exp_name, duration, eeg, save_fn, n_trials, iti, soa, jitter, use_vr)
-
-    def load_stimulus(self):
-        
-        grating_sf = 400 if self.use_vr else 0.2
-        self.grating = visual.GratingStim(win=self.window, mask="circle", size=80, sf=grating_sf)
-        self.grating_neg = visual.GratingStim(win=self.window, mask="circle", size=80, sf=grating_sf, phase=0.5)
-
-        self.fixation = visual.GratingStim(win=self.window, pos=[0, 0], sf=grating_sf, color=[1, 0, 0])
-        self.fixation.size = 0.02 if self.use_vr else 0.2
->>>>>>> e8afdf3c
 
         # Generate the possible ssvep frequencies based on monitor refresh rate
         def get_possible_ssvep_freqs(frame_rate, stim_type="single"):
-
+            
             max_period_nb = int(frame_rate / 6)
             periods = np.arange(max_period_nb) + 1
-
+            
             if stim_type == "single":
                 freqs = dict()
                 for p1 in periods:
@@ -67,11 +51,11 @@
             return freqs
 
         def init_flicker_stim(frame_rate, cycle, soa):
-
+            
             if isinstance(cycle, tuple):
                 stim_freq = frame_rate / sum(cycle)
                 n_cycles = int(soa * stim_freq)
-
+            
             else:
                 stim_freq = frame_rate / cycle
                 cycle = (cycle, cycle)
@@ -89,7 +73,7 @@
             init_flicker_stim(frame_rate, 2, self.soa),
             init_flicker_stim(frame_rate, 3, self.soa),
         ]
-
+        
         print(
             (
                 "Flickering frequencies (Hz): {}\n".format(
@@ -138,12 +122,4 @@
                 self.grating_neg.draw()
                 self.fixation.draw()
                 self.window.flip()
-<<<<<<< HEAD
-
-        if self.use_vr:
-            tracking_state = self.window.getTrackingState()
-            self.window.calcEyePoses(tracking_state.headPose.thePose)
-            self.window.setDefaultView()
-=======
-        pass
->>>>>>> e8afdf3c
+        pass