--- conflicted
+++ resolved
@@ -15,22 +15,6 @@
 
 class VisualSSVEP(Experiment.BaseExperiment):
 
-<<<<<<< HEAD
-    def __init__(self, duration=120, eeg: Optional[EEG]=None, save_fn=None, n_trials = 2010, iti = 0.5, soa = 3.0, jitter = 0.2, use_vr=False):
-        
-        self.use_vr = use_vr
-        exp_name = "Visual SSVEP"
-        super().__init__(exp_name, duration, eeg, save_fn, n_trials, iti, soa, jitter, use_vr)
-
-    def load_stimulus(self):
-        
-        grating_sf = 400 if self.use_vr else 0.2
-        self.grating = visual.GratingStim(win=self.window, mask="circle", size=80, sf=grating_sf)
-        self.grating_neg = visual.GratingStim(win=self.window, mask="circle", size=80, sf=grating_sf, phase=0.5)
-
-        self.fixation = visual.GratingStim(win=self.window, pos=[0, 0], sf=grating_sf, color=[1, 0, 0])
-        self.fixation.size = 0.02 if self.use_vr else 0.2
-=======
     def __init__(self, duration=120, eeg: Optional[EEG] = None, save_fn=None, n_trials=2010, iti=0.5, soa=3.0,
                  jitter=0.2, use_vr=False):
 
@@ -43,7 +27,6 @@
         grating_sf = 400 if self.use_vr else 0.2
         self.grating = visual.GratingStim(win=self.window, mask="circle", size=80, sf=grating_sf)
         self.grating_neg = visual.GratingStim(win=self.window, mask="circle", size=80, sf=grating_sf, phase=0.5)
->>>>>>> 7b29e777
 
         # Generate the possible ssvep frequencies based on monitor refresh rate
         def get_possible_ssvep_freqs(frame_rate, stim_type="single"):
@@ -137,12 +120,8 @@
                 self.grating_neg.draw()
                 self.fixation.draw()
                 self.window.flip()
-<<<<<<< HEAD
-        pass
-=======
 
         if self.use_vr:
             tracking_state = self.window.getTrackingState()
             self.window.calcEyePoses(tracking_state.headPose.thePose)
-            self.window.setDefaultView()
->>>>>>> 7b29e777
+            self.window.setDefaultView()