""" Abstraction for the various supported EEG devices.

    1. Determine which backend to use for the board.
    2.

"""

import sys
import time
import logging
from time import sleep
from multiprocessing import Process

import numpy as np
import pandas as pd

from brainflow.board_shim import BoardShim, BoardIds, BrainFlowInputParams
from muselsl import stream, list_muses, record, constants as mlsl_cnsts
from pylsl import StreamInfo, StreamOutlet, StreamInlet, resolve_byprop

from eegnb.devices.utils import (
    get_openbci_usb,
    create_stim_array,
    SAMPLE_FREQS,
    EEG_INDICES,
    EEG_CHANNELS,
)


logger = logging.getLogger(__name__)

# list of brainflow devices
brainflow_devices = [
    "ganglion",
    "ganglion_wifi",
    "cyton",
    "cyton_wifi",
    "cyton_daisy",
    "cyton_daisy_wifi",
    "brainbit",
    "unicorn",
    "synthetic",
    "brainbit",
    "notion1",
    "notion2",
    "freeeeg32",
    "crown",
    "museS_bfn",  # bfn = brainflow with native bluetooth;
    "museS_bfb",  # bfb = brainflow with BLED dongle bluetooth
    "muse2_bfn",
    "muse2_bfb",
    "muse2016_bfn",
    "muse2016_bfb",
]


class EEG:
    device_name: str
    stream_started: bool = False

    def __init__(
<<<<<<< HEAD
            self,
            device=None,
            serial_port=None,
            serial_num=None,
            mac_addr=None,
            other=None,
            ip_addr=None,
            replace_ch_names=None
=======
        self,
        device=None,
        serial_port=None,
        serial_num=None,
        mac_addr=None,
        other=None,
        ip_addr=None,
        ch_names=None
>>>>>>> 82d21e5e
    ):
        """The initialization function takes the name of the EEG device and determines whether or not
        the device belongs to the Muse or Brainflow families and initializes the appropriate backend.

        Parameters:
            device (str): name of eeg device used for reading data.
        
<<<<<<< HEAD
        Keyword Args:
            replace_ch_names (dict or None): dictionary containing a mapping to
            rename channels. Useful when e.g., an external electrode was used.
=======
            ch_names (array_like or None): array containing custom specified channel names. Useful for custom montagues 
        like when external electrodes are used.
>>>>>>> 82d21e5e
        """
        # determine if board uses brainflow or muselsl backend
        self.device_name = device
        self.serial_num = serial_num
        self.serial_port = serial_port
        self.mac_address = mac_addr
        self.ip_addr = ip_addr
        self.other = other
        self.backend = self._get_backend(self.device_name)
        self.initialize_backend()
        self.n_channels = len(EEG_INDICES[self.device_name])
        self.sfreq = SAMPLE_FREQS[self.device_name]
        self.channels = EEG_CHANNELS[self.device_name]
<<<<<<< HEAD
        self.replace_ch_names = replace_ch_names
=======
        self.ch_names = ch_names
>>>>>>> 82d21e5e

    def initialize_backend(self):
        if self.backend == "brainflow":
            self._init_brainflow()
            self.timestamp_channel = BoardShim.get_timestamp_channel(self.brainflow_id)
        elif self.backend == "muselsl":
            self._init_muselsl()
            self._muse_get_recent()  # run this at initialization to get some
            # stream metadata into the eeg class

    def _get_backend(self, device_name):
        if device_name in brainflow_devices:
            return "brainflow"
        elif device_name in ["muse2016", "muse2", "museS"]:
            return "muselsl"

    #####################
    #   MUSE functions  #
    #####################
    def _init_muselsl(self):
        # Currently there's nothing we need to do here. However keeping the
        # option open to add things with this init method.
        self._muse_recent_inlet = None

    def _start_muse(self, duration):
        if sys.platform in ["linux", "linux2", "darwin"]:
            # Look for muses
            self.muses = list_muses()
            # self.muse = muses[0]

            # Start streaming process
            self.stream_process = Process(
                target=stream, args=(self.muses[0]["address"],)
            )
            self.stream_process.start()

        # Create markers stream outlet
        self.muse_StreamInfo = StreamInfo(
            "Markers", "Markers", 1, 0, "int32", "myuidw43536"
        )
        self.muse_StreamOutlet = StreamOutlet(self.muse_StreamInfo)

        # Start a background process that will stream data from the first available Muse
        print("starting background recording process")
        if self.save_fn:
            print("will save to file: %s" % self.save_fn)
        self.recording = Process(target=record, args=(duration, self.save_fn))
        self.recording.start()

        time.sleep(5)
        self.stream_started = True
        self.push_sample([99], timestamp=time.time())

    def _stop_muse(self):
        pass

    def _muse_push_sample(self, marker, timestamp):
        self.muse_StreamOutlet.push_sample(marker, timestamp)

    def _muse_get_recent(self, n_samples: int = 256, restart_inlet: bool = False):
        if self._muse_recent_inlet and not restart_inlet:
            inlet = self._muse_recent_inlet
        else:
            # Initiate a new lsl stream
            streams = resolve_byprop("type", "EEG", timeout=mlsl_cnsts.LSL_SCAN_TIMEOUT)
            if not streams:
                raise Exception("Couldn't find any stream, is your device connected?")
            inlet = StreamInlet(streams[0], max_chunklen=mlsl_cnsts.LSL_EEG_CHUNK)
            self._muse_recent_inlet = inlet

        info = inlet.info()
        sfreq = info.nominal_srate()
        description = info.desc()
        n_chans = info.channel_count()

        self.sfreq = sfreq
        self.info = info
        self.n_chans = n_chans

        timeout = (n_samples / sfreq) + 0.5
        samples, timestamps = inlet.pull_chunk(timeout=timeout, max_samples=n_samples)

        samples = np.array(samples)
        timestamps = np.array(timestamps)

        ch = description.child("channels").first_child()
        ch_names = [ch.child_value("label")]
        for i in range(n_chans):
            ch = ch.next_sibling()
            lab = ch.child_value("label")
            if lab != "":
                ch_names.append(lab)

        df = pd.DataFrame(samples, index=timestamps, columns=ch_names)
        return df

    ##########################
    #   BrainFlow functions  #
    ##########################
    def _init_brainflow(self):
        """This function initializes the brainflow backend based on the input device name. It calls
        a utility function to determine the appropriate USB port to use based on the current operating system.
        Additionally, the system allows for passing a serial number in the case that they want to use either
        the BraintBit or the Unicorn EEG devices from the brainflow family.

        Parameters:
             serial_num (str or int): serial number for either the BrainBit or Unicorn devices.
        """
        # Initialize brainflow parameters
        self.brainflow_params = BrainFlowInputParams()

        if self.device_name == "ganglion":
            self.brainflow_id = BoardIds.GANGLION_BOARD.value
            if self.serial_port is None:
                self.brainflow_params.serial_port = get_openbci_usb()
            # set mac address parameter in case
            if self.mac_address is None:
                print("No MAC address provided, attempting to connect without one")
            else:
                self.brainflow_params.mac_address = self.mac_address

        elif self.device_name == "ganglion_wifi":
            self.brainflow_id = BoardIds.GANGLION_WIFI_BOARD.value
            if self.ip_addr is not None:
                self.brainflow_params.ip_address = self.ip_addr
                self.brainflow_params.ip_port = 6677

        elif self.device_name == "cyton":
            self.brainflow_id = BoardIds.CYTON_BOARD.value
            if self.serial_port is None:
                self.brainflow_params.serial_port = get_openbci_usb()

        elif self.device_name == "cyton_wifi":
            self.brainflow_id = BoardIds.CYTON_WIFI_BOARD.value
            if self.ip_addr is not None:
                self.brainflow_params.ip_address = self.ip_addr
                self.brainflow_params.ip_port = 6677

        elif self.device_name == "cyton_daisy":
            self.brainflow_id = BoardIds.CYTON_DAISY_BOARD.value
            if self.serial_port is None:
                self.brainflow_params.serial_port = get_openbci_usb()

        elif self.device_name == "cyton_daisy_wifi":
            self.brainflow_id = BoardIds.CYTON_DAISY_WIFI_BOARD.value
            if self.ip_addr is not None:
                self.brainflow_params.ip_address = self.ip_addr

        elif self.device_name == "brainbit":
            self.brainflow_id = BoardIds.BRAINBIT_BOARD.value

        elif self.device_name == "unicorn":
            self.brainflow_id = BoardIds.UNICORN_BOARD.value

        elif self.device_name == "callibri_eeg":
            self.brainflow_id = BoardIds.CALLIBRI_EEG_BOARD.value
            if self.other:
                self.brainflow_params.other_info = str(self.other)

        elif self.device_name == "notion1":
            self.brainflow_id = BoardIds.NOTION_1_BOARD.value

        elif self.device_name == "notion2":
            self.brainflow_id = BoardIds.NOTION_2_BOARD.value

        elif self.device_name == "crown":
            self.brainflow_id = BoardIds.CROWN_BOARD.value

        elif self.device_name == "freeeeg32":
            self.brainflow_id = BoardIds.FREEEEG32_BOARD.value
            if self.serial_port is None:
                self.brainflow_params.serial_port = get_openbci_usb()

        elif self.device_name == "museS_bfn":
            self.brainflow_id = BoardIds.MUSE_S_BOARD.value

        elif self.device_name == "museS_bfb":
            self.brainflow_id = BoardIds.MUSE_S_BLED_BOARD.value

        elif self.device_name == "muse2_bfn":
            self.brainflow_id = BoardIds.MUSE_2_BOARD.value

        elif self.device_name == "muse2_bfb":
            self.brainflow_id = BoardIds.MUSE_2_BLED_BOARD.value

        elif self.device_name == "muse2016_bfn":
            self.brainflow_id = BoardIds.MUSE_2016_BOARD.value

        elif self.device_name == "muse2016_bfb":
            self.brainflow_id = BoardIds.MUSE_2016_BLED_BOARD.value

        elif self.device_name == "synthetic":
            self.brainflow_id = BoardIds.SYNTHETIC_BOARD.value

        # some devices allow for an optional serial number parameter for better connection
        if self.serial_num:
            serial_num = str(self.serial_num)
            self.brainflow_params.serial_number = serial_num

        if self.serial_port:
            serial_port = str(self.serial_port)
            self.brainflow_params.serial_port = serial_port

        # Initialize board_shim
        self.sfreq = BoardShim.get_sampling_rate(self.brainflow_id)
        self.board = BoardShim(self.brainflow_id, self.brainflow_params)
        self.board.prepare_session()

    def _start_brainflow(self):
        # only start stream if non exists
        if not self.stream_started:
            self.board.start_stream()

        self.stream_started = True

        # wait for signal to settle
        if (self.device_name.find("cyton") != -1) or (
            self.device_name.find("ganglion") != -1
        ):
            # wait longer for openbci cyton / ganglion
            sleep(10)
        else:
            sleep(5)

    def _stop_brainflow(self):
        """This functions kills the brainflow backend and saves the data to a CSV file."""

        # Collect session data and kill session
        data = self.board.get_board_data()  # will clear board buffer
        self.board.stop_stream()
        self.board.release_session()

        # Extract relevant metadata from board
        ch_names, eeg_data, timestamps = self._brainflow_extract(data)

        # Create a column for the stimuli to append to the EEG data
        stim_array = create_stim_array(timestamps, self.markers)
        timestamps = timestamps[..., None]

        # Add an additional dimension so that shapes match
        total_data = np.append(timestamps, eeg_data, 1)

        # Append the stim array to data.
        total_data = np.append(total_data, stim_array, 1)

        # Subtract five seconds of settling time from beginning
        total_data = total_data[5 * self.sfreq :]
        data_df = pd.DataFrame(total_data, columns=["timestamps"] + ch_names + ["stim"])
        data_df.to_csv(self.save_fn, index=False)

    def _rename_channels(self, ch_names):
        return [
            c if c not in self.replace_ch_names.keys() else self.replace_ch_names[c]
            for c in ch_names
        ]

    def _brainflow_extract(self, data):
        """
        Formats the data returned from brainflow to get
        ch_names; list of channel names
        eeg_data: NDArray of eeg samples
        timestamps: NDArray of timestamps
        """

        # transform data for saving
        data = data.T  # transpose data

        # explicitly assign channel names for EEG data
        if self.ch_names is not None:
            ch_names = self.ch_names
        # automatically assign the channel names for EEG data
        elif (
            self.brainflow_id == BoardIds.GANGLION_BOARD.value
            or self.brainflow_id == BoardIds.GANGLION_WIFI_BOARD.value
        ):
            # if a ganglion is used, use recommended default EEG channel names
            ch_names = ["fp1", "fp2", "tp7", "tp8"]
        elif self.brainflow_id == BoardIds.FREEEEG32_BOARD.value:
            ch_names = [f"eeg_{i}" for i in range(0, 32)]
        else:
            # otherwise select eeg channel names via brainflow API
            ch_names = BoardShim.get_eeg_names(self.brainflow_id)

        # rename/override default channel names
        if self.replace_ch_names is not None:
            ch_names = self._rename_channels(ch_names)

        # pull EEG channel data via brainflow API
        eeg_data = data[:, BoardShim.get_eeg_channels(self.brainflow_id)]
        timestamps = data[:, BoardShim.get_timestamp_channel(self.brainflow_id)]

        return ch_names, eeg_data, timestamps

    def _brainflow_push_sample(self, marker):
        last_timestamp = self.board.get_current_board_data(1)[self.timestamp_channel][0]
        self.markers.append([marker, last_timestamp])

    def _brainflow_get_recent(self, n_samples=256):

        # initialize brainflow if not set
        if self.board == None:
            self._init_brainflow()

        # start branflow stream
        self._start_brainflow()

        # get the latest data
        data = self.board.get_current_board_data(n_samples)

        ch_names, eeg_data, timestamps = self._brainflow_extract(data)

        eeg_data = np.array(eeg_data)
        timestamps = np.array(timestamps)

        df = pd.DataFrame(eeg_data, index=timestamps, columns=ch_names)
        # print (df)
        return df

    #################################
    #   Highlevel device functions  #
    #################################

    def start(self, fn, duration=None):
        """Starts the EEG device based on the defined backend.

        Parameters:
            fn (str): name of the file to save the sessions data to.
        """
        if fn:
            self.save_fn = fn

        if self.backend == "brainflow":
            self._start_brainflow()
            self.markers = []
        elif self.backend == "muselsl":
            self._start_muse(duration)

    def push_sample(self, marker, timestamp):
        """
        Universal method for pushing a marker and its timestamp to store alongside the EEG data.

        Parameters:
            marker (int): marker number for the stimuli being presented.
            timestamp (float): timestamp of stimulus onset from time.time() function.
        """
        if self.backend == "brainflow":
            self._brainflow_push_sample(marker=marker)
        elif self.backend == "muselsl":
            self._muse_push_sample(marker=marker, timestamp=timestamp)

    def stop(self):
        if self.backend == "brainflow":
            self._stop_brainflow()
        elif self.backend == "muselsl":
            pass

    def get_recent(self, n_samples: int = 256):
        """
        Usage:
        -------
        from eegnb.devices.eeg import EEG
        this_eeg = EEG(device='museS')
        df_rec = this_eeg.get_recent()
        """

        if self.backend == "brainflow":
            df = self._brainflow_get_recent(n_samples)
        elif self.backend == "muselsl":
            df = self._muse_get_recent(n_samples)
        else:
            raise ValueError(f"Unknown backend {self.backend}")

        # Sort out the sensor coils
        sorted_cols = sorted(df.columns)
        df = df[sorted_cols]

        return df<|MERGE_RESOLUTION|>--- conflicted
+++ resolved
@@ -59,16 +59,6 @@
     stream_started: bool = False
 
     def __init__(
-<<<<<<< HEAD
-            self,
-            device=None,
-            serial_port=None,
-            serial_num=None,
-            mac_addr=None,
-            other=None,
-            ip_addr=None,
-            replace_ch_names=None
-=======
         self,
         device=None,
         serial_port=None,
@@ -77,7 +67,6 @@
         other=None,
         ip_addr=None,
         ch_names=None
->>>>>>> 82d21e5e
     ):
         """The initialization function takes the name of the EEG device and determines whether or not
         the device belongs to the Muse or Brainflow families and initializes the appropriate backend.
@@ -85,14 +74,8 @@
         Parameters:
             device (str): name of eeg device used for reading data.
         
-<<<<<<< HEAD
-        Keyword Args:
-            replace_ch_names (dict or None): dictionary containing a mapping to
-            rename channels. Useful when e.g., an external electrode was used.
-=======
             ch_names (array_like or None): array containing custom specified channel names. Useful for custom montagues 
         like when external electrodes are used.
->>>>>>> 82d21e5e
         """
         # determine if board uses brainflow or muselsl backend
         self.device_name = device
@@ -106,11 +89,7 @@
         self.n_channels = len(EEG_INDICES[self.device_name])
         self.sfreq = SAMPLE_FREQS[self.device_name]
         self.channels = EEG_CHANNELS[self.device_name]
-<<<<<<< HEAD
-        self.replace_ch_names = replace_ch_names
-=======
         self.ch_names = ch_names
->>>>>>> 82d21e5e
 
     def initialize_backend(self):
         if self.backend == "brainflow":
@@ -360,12 +339,6 @@
         total_data = total_data[5 * self.sfreq :]
         data_df = pd.DataFrame(total_data, columns=["timestamps"] + ch_names + ["stim"])
         data_df.to_csv(self.save_fn, index=False)
-
-    def _rename_channels(self, ch_names):
-        return [
-            c if c not in self.replace_ch_names.keys() else self.replace_ch_names[c]
-            for c in ch_names
-        ]
 
     def _brainflow_extract(self, data):
         """
@@ -394,10 +367,6 @@
             # otherwise select eeg channel names via brainflow API
             ch_names = BoardShim.get_eeg_names(self.brainflow_id)
 
-        # rename/override default channel names
-        if self.replace_ch_names is not None:
-            ch_names = self._rename_channels(ch_names)
-
         # pull EEG channel data via brainflow API
         eeg_data = data[:, BoardShim.get_eeg_channels(self.brainflow_id)]
         timestamps = data[:, BoardShim.get_timestamp_channel(self.brainflow_id)]
