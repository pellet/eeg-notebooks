from glob import glob
import os
import copy
import math
from collections import OrderedDict
from typing import Union, List

from mne import create_info, concatenate_raws
from mne.io import RawArray
from mne.channels import make_standard_montage
import pandas as pd
import numpy as np
import seaborn as sns
from matplotlib import pyplot as plt

from eegnb import _get_recording_dir
from eegnb.devices.utils import EEG_INDICES, SAMPLE_FREQS


sns.set_context("talk")
sns.set_style("white")


def load_csv_as_raw(
    fnames: List[str],
    sfreq: float,
    ch_ind,
    aux_ind=None,
    replace_ch_names=None,
    verbose=1,
) -> RawArray:
    """Load CSV files into an MNE Raw object.

    Args:
        fnames (array_like): list of filename(s) to load. Should end with
            ".csv".
        sfreq (float): sampling frequency of the data.
        ch_ind (array_like): column indices to keep from the CSV files.

    Keyword Args:
        aux_ind (array_like or None): list of indices for columns containing
            auxiliary channels.
        replace_ch_names (array_like or None): list of channel name mappings
            for the selected columns.
        verbose (int): verbose level.

    Returns:
        (mne.io.RawArray): concatenation of the specified filenames into a
            single Raw object.
    """
    ch_ind = copy.deepcopy(ch_ind)
    n_eeg = len(ch_ind)
    if aux_ind is not None:
        n_aux = len(aux_ind)
        ch_ind += aux_ind
    else:
        n_aux = 0

    raw = []
    for fn in fnames:
        # Read the file
        data = pd.read_csv(fn)

        # Channel names and types
        ch_names = [list(data.columns)[i] for i in ch_ind] + ["stim"]
        print(ch_names)
        ch_types = ["eeg"] * n_eeg + ["misc"] * n_aux + ["stim"]

        if replace_ch_names is not None:
            ch_names = [
                c if c not in replace_ch_names.keys() else replace_ch_names[c]
                for c in ch_names
            ]
        print(ch_names)

        # Transpose EEG data and convert from uV to Volts
        data = data.values[:, ch_ind + [-1]].T
        data[:-1] *= 1e-6

        # create MNE object
        info = create_info(ch_names=ch_names, ch_types=ch_types, sfreq=sfreq, verbose=1)
        raw.append(RawArray(data=data, info=info, verbose=verbose))

    raws = concatenate_raws(raw, verbose=verbose)
    montage = make_standard_montage("standard_1005")
    raws.set_montage(montage)

    return raws


def load_data(
    subject_id: Union[str, int],
    session_nb: Union[str, int],
    device_name: str,
    experiment: str,
    replace_ch_names=None,
    verbose=1,
    site="local",
    data_dir=None,
<<<<<<< HEAD
) -> RawArray:
=======
    inc_chans=None
):
>>>>>>> ff5f018a
    """Load CSV files from the /data directory into a Raw object.

    This is a utility function that simplifies access to eeg-notebooks
    recordings by wrapping `load_csv_as_raw()`.
    The provided information is used to recover an eeg-notebooks recording file
    path with the following structure:

    data_dir/experiment/site/device_name/subject_str/session_str/<recording_date_time>.csv'

    where <recording_date_time> is the automatically generated file name(s)
    given at the time of recording.

    Args:
        subject_id (int or str): subject number. If 'all', load all
            subjects.
        session_nb (int or str): session number. If 'all', load all
            sessions.
        device_name (str): name of device. For a list of supported devices, see
            eegnb.analysis.utils.SAMPLE_FREQS.
        experiment (int or str): experiment name or number.
        inc_chans (array_like): (Optional) Selective list of the number of the
            channels to be imported

    Keyword Args:
        replace_ch_names (dict or None): dictionary containing a mapping to
            rename channels. Useful when e.g., an external electrode was used.
        verbose (int): verbose level.
        site (str): site of recording. If 'all', data from all sites will be
            used.
        data_dir (str or None): directory inside /data that contains the
            CSV files to load, e.g., 'auditory/'.

    Returns:
        (mne.io.RawArray): loaded EEG
    """

    subject_str = "*" if subject_id == "all" else f"subject{subject_id:04}"
    session_str = "*" if session_nb == "all" else f"session{session_nb:03}"
    if site == "all":
        site = "*"

    data_path = (
        _get_recording_dir(device_name, experiment, subject_str, session_str, site)
        / "*.csv"
    )
    fnames = glob(str(data_path))

    sfreq = SAMPLE_FREQS[device_name]

    ch_ind = EEG_INDICES[device_name]

    if inc_chans is not None:
        ch_ind = inc_chans

    if device_name in ["muse2016", "muse2", "museS"]:
        return load_csv_as_raw(
            fnames,
            sfreq=sfreq,
            ch_ind=ch_ind,
            aux_ind=[5],
            replace_ch_names=replace_ch_names,
            verbose=verbose,
        )
    else:
        return load_csv_as_raw(
            fnames,
            sfreq=sfreq,
            ch_ind=ch_ind,
            replace_ch_names=replace_ch_names,
            verbose=verbose,
        )


def plot_conditions(
    epochs,
    conditions=OrderedDict(),
    ci=97.5,
    n_boot=1000,
    title="",
    palette=None,
    ylim=(-6, 6),
    diff_waveform=(1, 2),
    channel_count=4,
):
    """Plot ERP conditions.
    Args:
        epochs (mne.epochs): EEG epochs
    Keyword Args:
        conditions (OrderedDict): dictionary that contains the names of the
            conditions to plot as keys, and the list of corresponding marker
            numbers as value. E.g.,
                conditions = {'Non-target': [0, 1],
                               'Target': [2, 3, 4]}
        ci (float): confidence interval in range [0, 100]
        n_boot (int): number of bootstrap samples
        title (str): title of the figure
        palette (list): color palette to use for conditions
        ylim (tuple): (ymin, ymax)
        diff_waveform (tuple or None): tuple of ints indicating which
            conditions to subtract for producing the difference waveform.
            If None, do not plot a difference waveform
        channel_count (int): number of channels to plot. Default set to 4
            for backward compatibility with Muse implementations
    Returns:
        (matplotlib.figure.Figure): figure object
        (list of matplotlib.axes._subplots.AxesSubplot): list of axes
    """
    if isinstance(conditions, dict):
        conditions = OrderedDict(conditions)

    if palette is None:
        palette = sns.color_palette("hls", len(conditions) + 1)

    X = epochs.get_data() * 1e6
    times = epochs.times
    y = pd.Series(epochs.events[:, -1])

    midaxis = math.ceil(channel_count / 2)
    fig, axes = plt.subplots(2, midaxis, figsize=[12, 6], sharex=True, sharey=True)

    # get individual plot axis
    plot_axes = []
    for axis_y in range(midaxis):
        for axis_x in range(2):
            plot_axes.append(axes[axis_x, axis_y])
    axes = plot_axes

    for ch in range(channel_count):
        for cond, color in zip(conditions.values(), palette):
            sns.tsplot(
                X[y.isin(cond), ch],
                time=times,
                color=color,
                n_boot=n_boot,
                ci=ci,
                ax=axes[ch],
            )

        if diff_waveform:
            diff = np.nanmean(X[y == diff_waveform[1], ch], axis=0) - np.nanmean(
                X[y == diff_waveform[0], ch], axis=0
            )
            axes[ch].plot(times, diff, color="k", lw=1)

        axes[ch].set_title(epochs.ch_names[ch])
        axes[ch].set_ylim(ylim)
        axes[ch].axvline(
            x=0, ymin=ylim[0], ymax=ylim[1], color="k", lw=1, label="_nolegend_"
        )

    axes[0].set_xlabel("Time (s)")
    axes[0].set_ylabel("Amplitude (uV)")
    axes[-1].set_xlabel("Time (s)")
    axes[1].set_ylabel("Amplitude (uV)")

    if diff_waveform:
        legend = ["{} - {}".format(diff_waveform[1], diff_waveform[0])] + list(
            conditions.keys()
        )
    else:
        legend = conditions.keys()
    axes[-1].legend(
        legend, bbox_to_anchor=(1.05, 1), loc="upper left", borderaxespad=0.0
    )
    sns.despine()
    plt.tight_layout()

    if title:
        fig.suptitle(title, fontsize=20)

    return fig, axes


def plot_highlight_regions(
    x, y, hue, hue_thresh=0, xlabel="", ylabel="", legend_str=()
):
    """Plot a line with highlighted regions based on additional value.
    Plot a line and highlight ranges of x for which an additional value
    is lower than a threshold. For example, the additional value might be
    pvalues, and the threshold might be 0.05.
    Args:
        x (array_like): x coordinates
        y (array_like): y values of same shape as `x`
    Keyword Args:
        hue (array_like): values to be plotted as hue based on `hue_thresh`.
            Must be of the same shape as `x` and `y`.
        hue_thresh (float): threshold to be applied to `hue`. Regions for which
            `hue` is lower than `hue_thresh` will be highlighted.
        xlabel (str): x-axis label
        ylabel (str): y-axis label
        legend_str (tuple): legend for the line and the highlighted regions
    Returns:
        (matplotlib.figure.Figure): figure object
        (list of matplotlib.axes._subplots.AxesSubplot): list of axes
    """
    fig, axes = plt.subplots(1, 1, figsize=(10, 5), sharey=True)

    axes.plot(x, y, lw=2, c="k")
    plt.xlabel(xlabel)
    plt.ylabel(ylabel)

    kk = 0
    a = []
    while kk < len(hue):
        if hue[kk] < hue_thresh:
            b = kk
            kk += 1
            while kk < len(hue):
                if hue[kk] > hue_thresh:
                    break
                else:
                    kk += 1
            a.append([b, kk - 1])
        else:
            kk += 1

    st = (x[1] - x[0]) / 2.0
    for p in a:
        axes.axvspan(x[p[0]] - st, x[p[1]] + st, facecolor="g", alpha=0.5)
    plt.legend(legend_str)
    sns.despine()

    return fig, axes<|MERGE_RESOLUTION|>--- conflicted
+++ resolved
@@ -97,12 +97,8 @@
     verbose=1,
     site="local",
     data_dir=None,
-<<<<<<< HEAD
+    inc_chans=None,
 ) -> RawArray:
-=======
-    inc_chans=None
-):
->>>>>>> ff5f018a
     """Load CSV files from the /data directory into a Raw object.
 
     This is a utility function that simplifies access to eeg-notebooks
